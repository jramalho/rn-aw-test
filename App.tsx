/**
 * RN AW Test - React Native 0.82 New Architecture Showcase
 *
 * A complete modern React Native app demonstrating:
 * - New Architecture (100% Fabric + TurboModules)
 * - React 19.1.1 with Concurrent Features
 * - TypeScript 5.8.3 with Strict Mode
 * - Modern Navigation & State Management
 * - Material Design 3 Components
 * - Performance Optimizations
 * - Comprehensive Error Handling
 *
 * @format
 */

import 'react-native-gesture-handler';
import React from 'react';
import { StatusBar, useColorScheme } from 'react-native';
import {
  NavigationContainer,
  DefaultTheme,
  DarkTheme,
} from '@react-navigation/native';
import { SafeAreaProvider } from 'react-native-safe-area-context';

import { AppNavigator } from './src/navigation/AppNavigator';
import { useThemeStore } from './src/store/themeStore';
import { ErrorBoundary } from './src/components/ErrorBoundary';
<<<<<<< HEAD
import { globalErrorHandler } from './src/utils/errorHandler';
import { seedDemoUsers } from './src/utils/authApi';

// Initialize global error handler
globalErrorHandler.initialize();
=======
>>>>>>> 3ee10633

// Seed demo users for testing
seedDemoUsers();

const App: React.FC = () => {
  const systemColorScheme = useColorScheme();
  const { isDarkMode, setSystemTheme } = useThemeStore();

  React.useEffect(() => {
    setSystemTheme(systemColorScheme === 'dark');
  }, [systemColorScheme, setSystemTheme]);

  // Create custom navigation themes
  const lightTheme = {
    ...DefaultTheme,
    colors: {
      ...DefaultTheme.colors,
      primary: '#007AFF',
      background: '#ffffff',
      card: '#f8f9fa',
      text: '#000000',
      border: '#e1e5e9',
    },
  };

  const darkTheme = {
    ...DarkTheme,
    colors: {
      ...DarkTheme.colors,
      primary: '#0A84FF',
      background: '#1a1a1a',
      card: '#2a2a2a',
      text: '#ffffff',
      border: '#3a3a3a',
    },
  };

  const navigationTheme = isDarkMode ? darkTheme : lightTheme;

  return (
    <ErrorBoundary>
      <SafeAreaProvider>
        <NavigationContainer theme={navigationTheme}>
          <StatusBar
            barStyle={isDarkMode ? 'light-content' : 'dark-content'}
            backgroundColor={navigationTheme.colors.card}
          />
          <AppNavigator />
        </NavigationContainer>
      </SafeAreaProvider>
    </ErrorBoundary>
  );
};

export default App;<|MERGE_RESOLUTION|>--- conflicted
+++ resolved
@@ -26,14 +26,8 @@
 import { AppNavigator } from './src/navigation/AppNavigator';
 import { useThemeStore } from './src/store/themeStore';
 import { ErrorBoundary } from './src/components/ErrorBoundary';
-<<<<<<< HEAD
-import { globalErrorHandler } from './src/utils/errorHandler';
+
 import { seedDemoUsers } from './src/utils/authApi';
-
-// Initialize global error handler
-globalErrorHandler.initialize();
-=======
->>>>>>> 3ee10633
 
 // Seed demo users for testing
 seedDemoUsers();
