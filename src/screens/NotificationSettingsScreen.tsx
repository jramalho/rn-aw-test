/**
 * NotificationSettingsScreen
 * Screen for managing notification preferences and testing notifications
 */

import React, { useState } from 'react';
<<<<<<< HEAD
import { View, StyleSheet, ScrollView, Alert, Platform } from 'react-native';
import {
  Text,
  Button,
  Card,
  Switch,
  Divider,
  List,
  useTheme,
} from 'react-native-paper';
=======
import {
  View,
  StyleSheet,
  ScrollView,
  Alert,
  Platform,
} from 'react-native';
import { Text, Button, Card, Switch, Divider, List,  } from '../components';
import { useTheme } from '../hooks';
>>>>>>> aaf26e41
import { useNavigation } from '@react-navigation/native';
import { StackNavigationProp } from '@react-navigation/stack';
import { useNotifications } from '../hooks/useNotifications';
import {
  NotificationChannel,
  NotificationPriority,
} from '../types/notifications';
import { RootStackParamList } from '../types';

type NavigationProp = StackNavigationProp<
  RootStackParamList,
  'NotificationSettings'
>;

export const NotificationSettingsScreen: React.FC = () => {
  const theme = useTheme();
  const navigation = useNavigation<NavigationProp>();
  const {
    permissionStatus,
    requestPermissions,
    displayNotification,
    cancelAllNotifications,
    setBadgeCount,
    openSettings,
  } = useNotifications();

  const [channelSettings, setChannelSettings] = useState({
    [NotificationChannel.DEFAULT]: true,
    [NotificationChannel.ALERTS]: true,
    [NotificationChannel.UPDATES]: true,
    [NotificationChannel.PROMOTIONS]: false,
  });

  const handleRequestPermissions = async () => {
    const status = await requestPermissions();
    if (status.granted) {
      Alert.alert('Success', 'Notification permissions granted!');
    } else if (status.deniedForever) {
      Alert.alert(
        'Permissions Denied',
        'Notification permissions have been permanently denied. Please enable them in settings.',
        [
          { text: 'Cancel', style: 'cancel' },
          { text: 'Open Settings', onPress: openSettings },
        ],
      );
    } else {
      Alert.alert(
        'Permissions Denied',
        'Notification permissions were not granted.',
      );
    }
  };

  const handleTestNotification = async () => {
    if (!permissionStatus.granted) {
      Alert.alert('Error', 'Please grant notification permissions first');
      return;
    }

    try {
      await displayNotification({
        id: `test-${Date.now()}`,
        title: 'Test Notification',
        body: 'This is a test notification from RN AW Test!',
        channelId: NotificationChannel.DEFAULT,
        priority: NotificationPriority.HIGH,
        data: {
          type: 'test',
          timestamp: Date.now(),
        },
      });
      Alert.alert('Success', 'Test notification sent!');
    } catch {
      Alert.alert('Error', 'Failed to send test notification');
    }
  };

  const handleTestWithActions = async () => {
    if (!permissionStatus.granted) {
      Alert.alert('Error', 'Please grant notification permissions first');
      return;
    }

    try {
      await displayNotification({
        id: `test-actions-${Date.now()}`,
        title: 'Interactive Notification',
        body: 'This notification has action buttons',
        channelId: NotificationChannel.ALERTS,
        priority: NotificationPriority.HIGH,
        actions: [
          { id: 'accept', title: 'Accept' },
          { id: 'decline', title: 'Decline', destructive: true },
        ],
        data: {
          type: 'interactive',
          timestamp: Date.now(),
        },
      });
      Alert.alert('Success', 'Interactive notification sent!');
    } catch {
      Alert.alert('Error', 'Failed to send interactive notification');
    }
  };

  const handleClearAll = async () => {
    try {
      await cancelAllNotifications();
      Alert.alert('Success', 'All notifications cleared!');
    } catch {
      Alert.alert('Error', 'Failed to clear notifications');
    }
  };

  const handleSetBadge = async (count: number) => {
    if (Platform.OS !== 'ios') {
      Alert.alert('iOS Only', 'Badge count is only available on iOS');
      return;
    }

    try {
      await setBadgeCount(count);
      Alert.alert('Success', `Badge count set to ${count}`);
    } catch {
      Alert.alert('Error', 'Failed to set badge count');
    }
  };

  const toggleChannel = (channel: NotificationChannel) => {
    setChannelSettings(prev => ({
      ...prev,
      [channel]: !prev[channel],
    }));
  };

  return (
    <ScrollView
      style={styles.container}
      contentContainerStyle={styles.contentContainer}
    >
      {/* Permission Status */}
      <Card style={styles.card}>
        <Card.Title title="Notification Permissions" />
        <Card.Content>
          <View style={styles.statusRow}>
            <Text variant="bodyLarge">Status:</Text>
            <Text
              variant="bodyLarge"
              style={{
                color: permissionStatus.granted
                  ? theme.colors.primary
                  : theme.colors.error,
                fontWeight: 'bold',
              }}
            >
              {permissionStatus.granted ? 'Granted' : 'Not Granted'}
            </Text>
          </View>
          {!permissionStatus.granted && (
            <Button
              mode="contained"
              onPress={handleRequestPermissions}
              style={styles.button}
            >
              Request Permissions
            </Button>
          )}
          {permissionStatus.deniedForever && (
            <Button
              mode="outlined"
              onPress={openSettings}
              style={styles.button}
            >
              Open Settings
            </Button>
          )}
        </Card.Content>
      </Card>

      {/* Test Notifications */}
      <Card style={styles.card}>
        <Card.Title title="Test Notifications" />
        <Card.Content>
          <Button
            mode="contained"
            onPress={handleTestNotification}
            style={styles.button}
            disabled={!permissionStatus.granted}
          >
            Send Test Notification
          </Button>
          <Button
            mode="contained"
            onPress={handleTestWithActions}
            style={styles.button}
            disabled={!permissionStatus.granted}
          >
            Send Interactive Notification
          </Button>
          <Button
            mode="outlined"
            onPress={handleClearAll}
            style={styles.button}
          >
            Clear All Notifications
          </Button>
          <Divider style={styles.divider} />
          <Button
            mode="outlined"
            onPress={() => navigation.navigate('NotificationDemo')}
            style={styles.button}
            icon="navigation"
          >
            Open Navigation Demo
          </Button>
        </Card.Content>
      </Card>

      {/* Badge Management (iOS) */}
      {Platform.OS === 'ios' && (
        <Card style={styles.card}>
          <Card.Title title="Badge Management (iOS)" />
          <Card.Content>
            <View style={styles.badgeRow}>
              <Button
                mode="outlined"
                onPress={() => handleSetBadge(0)}
                style={styles.badgeButton}
              >
                Clear Badge
              </Button>
              <Button
                mode="outlined"
                onPress={() => handleSetBadge(5)}
                style={styles.badgeButton}
              >
                Set to 5
              </Button>
              <Button
                mode="outlined"
                onPress={() => handleSetBadge(10)}
                style={styles.badgeButton}
              >
                Set to 10
              </Button>
            </View>
          </Card.Content>
        </Card>
      )}

      {/* Channel Settings */}
      <Card style={styles.card}>
        <Card.Title title="Notification Channels" />
        <Card.Content>
          <List.Section>
            <List.Item
              title="Default Notifications"
              description="General app notifications"
              right={() => (
                <Switch
                  value={channelSettings[NotificationChannel.DEFAULT]}
                  onValueChange={() =>
                    toggleChannel(NotificationChannel.DEFAULT)
                  }
                />
              )}
            />
            <Divider />
            <List.Item
              title="Important Alerts"
              description="Critical alerts and warnings"
              right={() => (
                <Switch
                  value={channelSettings[NotificationChannel.ALERTS]}
                  onValueChange={() =>
                    toggleChannel(NotificationChannel.ALERTS)
                  }
                />
              )}
            />
            <Divider />
            <List.Item
              title="Updates"
              description="App and content updates"
              right={() => (
                <Switch
                  value={channelSettings[NotificationChannel.UPDATES]}
                  onValueChange={() =>
                    toggleChannel(NotificationChannel.UPDATES)
                  }
                />
              )}
            />
            <Divider />
            <List.Item
              title="Promotions"
              description="Promotional content and offers"
              right={() => (
                <Switch
                  value={channelSettings[NotificationChannel.PROMOTIONS]}
                  onValueChange={() =>
                    toggleChannel(NotificationChannel.PROMOTIONS)
                  }
                />
              )}
            />
          </List.Section>
        </Card.Content>
      </Card>

      {/* Information */}
      <Card style={styles.card}>
        <Card.Title title="About Notifications" />
        <Card.Content>
          <Text variant="bodyMedium" style={styles.infoText}>
            This app uses Notifee for local and push notifications with full
            support for iOS and Android.
          </Text>
          <Text variant="bodyMedium" style={styles.infoText}>
            Features include:
          </Text>
          <Text variant="bodyMedium" style={styles.bulletPoint}>
            • Multiple notification channels
          </Text>
          <Text variant="bodyMedium" style={styles.bulletPoint}>
            • Interactive action buttons
          </Text>
          <Text variant="bodyMedium" style={styles.bulletPoint}>
            • Badge management (iOS)
          </Text>
          <Text variant="bodyMedium" style={styles.bulletPoint}>
            • Custom sounds and images
          </Text>
          <Text variant="bodyMedium" style={styles.bulletPoint}>
            • Foreground and background handling
          </Text>
        </Card.Content>
      </Card>
    </ScrollView>
  );
};

const styles = StyleSheet.create({
  container: {
    flex: 1,
  },
  contentContainer: {
    padding: 16,
  },
  card: {
    marginBottom: 16,
  },
  button: {
    marginTop: 8,
  },
  divider: {
    marginVertical: 12,
  },
  statusRow: {
    flexDirection: 'row',
    justifyContent: 'space-between',
    alignItems: 'center',
    marginBottom: 16,
  },
  badgeRow: {
    flexDirection: 'row',
    justifyContent: 'space-between',
    gap: 8,
  },
  badgeButton: {
    flex: 1,
  },
  infoText: {
    marginBottom: 8,
  },
  bulletPoint: {
    marginLeft: 8,
    marginBottom: 4,
  },
});<|MERGE_RESOLUTION|>--- conflicted
+++ resolved
@@ -4,28 +4,9 @@
  */
 
 import React, { useState } from 'react';
-<<<<<<< HEAD
 import { View, StyleSheet, ScrollView, Alert, Platform } from 'react-native';
-import {
-  Text,
-  Button,
-  Card,
-  Switch,
-  Divider,
-  List,
-  useTheme,
-} from 'react-native-paper';
-=======
-import {
-  View,
-  StyleSheet,
-  ScrollView,
-  Alert,
-  Platform,
-} from 'react-native';
-import { Text, Button, Card, Switch, Divider, List,  } from '../components';
+import { Text, Button, Card, Switch, Divider, List } from '../components';
 import { useTheme } from '../hooks';
->>>>>>> aaf26e41
 import { useNavigation } from '@react-navigation/native';
 import { StackNavigationProp } from '@react-navigation/stack';
 import { useNotifications } from '../hooks/useNotifications';
