import React, { useState } from 'react';
import {
  View,
  Text,
  StyleSheet,
  ScrollView,
  Pressable,
  useColorScheme,
  Alert,
  Platform,
  StatusBar,
  Modal,
  TextInput,
} from 'react-native';
import { usePokemonStore } from '../store/pokemonStore';
import { Pokemon, SavedTeam } from '../types';
import { useNavigation } from '@react-navigation/native';

const TeamBuilderScreen: React.FC = () => {
  const isDarkMode = useColorScheme() === 'dark';
  const navigation = useNavigation();

  const {
    team,
    savedTeams,
    currentTeamId,
    removeFromTeam,
    clearTeam,
    saveCurrentTeam,
    loadTeam,
    deleteTeam,
    // updateTeam: _updateTeam, // Unused
    getTeamAnalysis: _getTeamAnalysis,
  } = usePokemonStore();

  const [showSaveModal, setShowSaveModal] = useState(false);
  const [showLoadModal, setShowLoadModal] = useState(false);
  const [teamName, setTeamName] = useState('');
  const [teamDescription, setTeamDescription] = useState('');
  const [showAnalysis, setShowAnalysis] = useState(false);

  const backgroundStyle = {
    backgroundColor: isDarkMode ? '#1a1a1a' : '#f5f5f5',
  };

  const textStyle = {
    color: isDarkMode ? '#ffffff' : '#000000',
  };

  const handleRemovePokemon = (pokemonId: number) => {
    Alert.alert(
      'Remove Pokemon',
      'Are you sure you want to remove this Pokemon from your team?',
      [
        { text: 'Cancel', style: 'cancel' },
        {
          text: 'Remove',
          style: 'destructive',
          onPress: () => removeFromTeam(pokemonId),
        },
      ],
    );
  };

  const handleClearTeam = () => {
    if (team.length === 0) return;

    Alert.alert(
      'Clear Team',
      'Are you sure you want to remove all Pokemon from your team?',
      [
        { text: 'Cancel', style: 'cancel' },
        {
          text: 'Clear',
          style: 'destructive',
          onPress: () => clearTeam(),
        },
      ],
    );
  };

  const handlePokemonPress = (pokemon: Pokemon) => {
    (navigation as any).navigate('PokemonDetail', { pokemon });
  };

  const handleAddPokemon = () => {
    (navigation as any).navigate('PokemonList');
  };

  const handleStartBattle = () => {
    if (team.length === 0) {
      Alert.alert('Empty Team', 'Add at least one Pokemon before battling.');
      return;
    }

    // Must save team before battling
    if (!currentTeamId) {
      Alert.alert(
        'Save Team First',
        'You need to save your team before starting a battle.',
        [
          { text: 'Cancel', style: 'cancel' },
          { text: 'Save Team', onPress: () => setShowSaveModal(true) },
        ],
      );
      return;
    }

    // Navigate to opponent selection screen
    (navigation as any).navigate('OpponentSelection', {
      teamId: currentTeamId,
    });
  };

  const handleStartTournament = () => {
    if (team.length === 0) {
      Alert.alert(
        'Empty Team',
        'Add at least one Pokemon before entering a tournament.',
      );
      return;
    }

    // Navigate to tournament lobby
    (navigation as any).navigate('TournamentLobby');
  };

  const handleSaveTeam = () => {
    if (team.length === 0) {
      Alert.alert('Empty Team', 'Add at least one Pokemon before saving.');
      return;
    }

    // Pre-fill name if editing existing team
    const currentTeam = savedTeams.find(t => t.id === currentTeamId);
    if (currentTeam) {
      setTeamName(currentTeam.name);
      setTeamDescription(currentTeam.description || '');
    } else {
      setTeamName('');
      setTeamDescription('');
    }

    setShowSaveModal(true);
  };

  const handleSaveConfirm = () => {
    if (!teamName.trim()) {
      Alert.alert('Invalid Name', 'Please enter a team name.');
      return;
    }

    try {
      saveCurrentTeam(teamName.trim(), teamDescription.trim() || undefined);
      setShowSaveModal(false);
      setTeamName('');
      setTeamDescription('');
      Alert.alert('Success', 'Team saved successfully!');
    } catch (saveError) {
      Alert.alert(
        'Error',
        saveError instanceof Error ? saveError.message : 'Failed to save team',
      );
    }
  };

  const handleLoadTeam = (teamId: string) => {
    try {
      loadTeam(teamId);
      setShowLoadModal(false);
      Alert.alert('Success', 'Team loaded successfully!');
    } catch (loadError) {
      Alert.alert(
        'Error',
        loadError instanceof Error ? loadError.message : 'Failed to load team',
      );
    }
  };

  const handleDeleteTeam = (teamToDelete: SavedTeam) => {
    Alert.alert(
      'Delete Team',
      `Are you sure you want to delete "${teamToDelete.name}"?`,
      [
        { text: 'Cancel', style: 'cancel' },
        {
          text: 'Delete',
          style: 'destructive',
          onPress: () => {
            deleteTeam(teamToDelete.id);
            Alert.alert('Success', 'Team deleted successfully!');
          },
        },
      ],
    );
  };

  // Unused function - kept for future use
  // const handleNewTeam = () => {
  //   if (team.length > 0) {
  //     Alert.alert(
  //       'New Team',
  //       'Creating a new team will clear the current team. Do you want to save it first?',
  //       [
  //         { text: 'Cancel', style: 'cancel' },
  //         { text: 'Discard', style: 'destructive', onPress: () => clearTeam() },
  //         { text: 'Save First', onPress: handleSaveTeam },
  //       ]
  //     );
  //   }
  // };

  const getTypeColor = (typeName: string): string => {
    const typeColors: Record<string, string> = {
      normal: '#A8A878',
      fire: '#F08030',
      water: '#6890F0',
      electric: '#F8D030',
      grass: '#78C850',
      ice: '#98D8D8',
      fighting: '#C03028',
      poison: '#A040A0',
      ground: '#E0C068',
      flying: '#A890F0',
      psychic: '#F85888',
      bug: '#A8B820',
      rock: '#B8A038',
      ghost: '#705898',
      dragon: '#7038F8',
      dark: '#705848',
      steel: '#B8B8D0',
      fairy: '#EE99AC',
    };
    return typeColors[typeName.toLowerCase()] || '#68A090';
  };

  const TeamSlot = ({
    pokemon,
    position,
  }: {
    pokemon?: Pokemon;
    position: number;
  }) => {
    if (!pokemon) {
      return (
<<<<<<< HEAD
        <TouchableOpacity
          style={[
            styles.emptySlot,
            { backgroundColor: isDarkMode ? '#2a2a2a' : '#ffffff' },
          ]}
=======
        <Pressable
          style={[styles.emptySlot, { backgroundColor: isDarkMode ? '#2a2a2a' : '#ffffff' }]}
>>>>>>> aaf26e41
          onPress={handleAddPokemon}
          accessibilityLabel={`Empty team slot ${position}`}
          accessibilityHint="Tap to add a Pokemon to your team"
          accessibilityRole="button"
        >
          <Text
            style={[
              styles.emptySlotText,
              { color: isDarkMode ? '#6b7280' : '#9ca3af' },
            ]}
          >
            +
          </Text>
          <Text
            style={[
              styles.emptySlotLabel,
              { color: isDarkMode ? '#6b7280' : '#9ca3af' },
            ]}
          >
            Add Pokemon
          </Text>
        </Pressable>
      );
    }

    // const primaryType = pokemon.types[0]?.type.name || 'normal'; // Unused
    // const typeColor = ...; // Unused

    return (
<<<<<<< HEAD
      <TouchableOpacity
        style={[
          styles.filledSlot,
          { backgroundColor: isDarkMode ? '#2a2a2a' : '#ffffff' },
        ]}
=======
      <Pressable
        style={[styles.filledSlot, { backgroundColor: isDarkMode ? '#2a2a2a' : '#ffffff' }]}
>>>>>>> aaf26e41
        onPress={() => handlePokemonPress(pokemon)}
        onLongPress={() => handleRemovePokemon(pokemon.id)}
        accessibilityLabel={`${pokemon.name}, position ${position}`}
        accessibilityHint="Tap to view details, long press to remove"
        accessibilityRole="button"
      >
        <View style={styles.pokemonHeader}>
          <View style={styles.pokemonInfo}>
            <Text style={[styles.pokemonName, textStyle]}>
              {pokemon.name.charAt(0).toUpperCase() + pokemon.name.slice(1)}
            </Text>
            <Text
              style={[
                styles.pokemonNumber,
                { color: isDarkMode ? '#9ca3af' : '#6b7280' },
              ]}
            >
              #{pokemon.id.toString().padStart(3, '0')}
            </Text>
          </View>
          <Pressable
            style={styles.removeButton}
            onPress={() => handleRemovePokemon(pokemon.id)}
            accessibilityLabel="Remove from team"
            accessibilityRole="button"
          >
            <Text style={styles.removeButtonText}>×</Text>
          </Pressable>
        </View>

        {pokemon.sprites.other?.['official-artwork']?.front_default && (
          <View style={styles.spriteContainer}>
            <Text style={styles.spriteEmoji}>🎮</Text>
          </View>
        )}

        <View style={styles.typesContainer}>
          {pokemon.types.map((typeInfo, index) => (
            <View
              key={index}
              style={[
                styles.typeTag,
                { backgroundColor: getTypeColor(typeInfo.type.name) },
              ]}
            >
              <Text style={styles.typeText}>
                {typeInfo.type.name.toUpperCase()}
              </Text>
            </View>
          ))}
        </View>

        <View style={styles.statsContainer}>
          {pokemon.stats.slice(0, 3).map((stat, index) => (
            <View key={index} style={styles.statItem}>
              <Text
                style={[
                  styles.statLabel,
                  { color: isDarkMode ? '#9ca3af' : '#6b7280' },
                ]}
              >
                {stat.stat.name.substring(0, 3).toUpperCase()}
              </Text>
              <Text style={[styles.statValue, textStyle]}>
                {stat.base_stat}
              </Text>
            </View>
          ))}
        </View>
      </Pressable>
    );
  };

  const calculateTeamStats = () => {
    if (team.length === 0) return null;

    const totalStats = team.reduce((acc, pokemon) => {
      pokemon.stats.forEach(stat => {
        const statName = stat.stat.name;
        acc[statName] = (acc[statName] || 0) + stat.base_stat;
      });
      return acc;
    }, {} as Record<string, number>);

    const avgStats = Object.entries(totalStats).reduce((acc, [name, value]) => {
      acc[name] = Math.round(value / team.length);
      return acc;
    }, {} as Record<string, number>);

    return avgStats;
  };

  const getTeamTypes = () => {
    const typeCount: Record<string, number> = {};
    team.forEach(pokemon => {
      pokemon.types.forEach(typeInfo => {
        const typeName = typeInfo.type.name;
        typeCount[typeName] = (typeCount[typeName] || 0) + 1;
      });
    });
    return typeCount;
  };

  const teamStats = calculateTeamStats();
  const teamTypes = getTeamTypes();
  const teamAnalysis = _getTeamAnalysis();
  const currentTeam = savedTeams.find(t => t.id === currentTeamId);

  return (
    <View style={[styles.container, backgroundStyle]}>
      <StatusBar barStyle={isDarkMode ? 'light-content' : 'dark-content'} />

      {/* Header */}
      <View
        style={[styles.header, { paddingTop: Platform.OS === 'ios' ? 50 : 20 }]}
      >
        <View style={styles.headerTop}>
          <View>
            <Text style={styles.headerTitle}>Team Builder</Text>
            <Text style={styles.headerSubtitle}>
              {team.length}/6 Pokemon
              {currentTeam ? ` • ${currentTeam.name}` : ''}
            </Text>
          </View>
          <View style={styles.headerActions}>
            <Pressable
              style={styles.headerButton}
              onPress={() => setShowLoadModal(true)}
              accessibilityLabel="Load saved team"
            >
              <Text style={styles.headerButtonText}>📂</Text>
            </Pressable>
            <Pressable
              style={styles.headerButton}
              onPress={handleSaveTeam}
              accessibilityLabel="Save current team"
            >
              <Text style={styles.headerButtonText}>💾</Text>
            </Pressable>
            {team.length > 0 && (
              <Pressable
                style={styles.headerButton}
                onPress={() => setShowAnalysis(!showAnalysis)}
                accessibilityLabel="Toggle team analysis"
              >
                <Text style={styles.headerButtonText}>📊</Text>
              </Pressable>
            )}
          </View>
        </View>
      </View>

      <ScrollView
        style={styles.scrollView}
        contentContainerStyle={styles.content}
      >
        {/* Team Grid */}
        <View style={styles.teamGrid}>
          {[0, 1, 2, 3, 4, 5].map(index => (
            <TeamSlot key={index} pokemon={team[index]} position={index + 1} />
          ))}
        </View>

        {/* Team Statistics */}
        {team.length > 0 && (
          <>
            {/* Team Analysis Section (Collapsible) */}
            {showAnalysis && teamAnalysis && (
              <View
                style={[
                  styles.statsSection,
                  { backgroundColor: isDarkMode ? '#2a2a2a' : '#ffffff' },
                ]}
              >
                <Text style={[styles.sectionTitle, textStyle]}>
                  Team Analysis
                </Text>

                {/* Weaknesses */}
                {teamAnalysis.weaknesses.length > 0 && (
                  <View style={styles.analysisSubsection}>
                    <Text
                      style={[
                        styles.analysisLabel,
                        { color: isDarkMode ? '#ef4444' : '#dc2626' },
                      ]}
                    >
                      ⚠️ Weaknesses
                    </Text>
                    <View style={styles.typeCoverage}>
                      {teamAnalysis.weaknesses.slice(0, 5).map(typeName => (
                        <View
                          key={typeName}
                          style={[
                            styles.typeCoverageTag,
                            {
                              backgroundColor: getTypeColor(typeName),
                              opacity: 0.8,
                            },
                          ]}
                        >
                          <Text style={styles.typeCoverageText}>
                            {typeName.toUpperCase()}
                          </Text>
                        </View>
                      ))}
                    </View>
                  </View>
                )}

                {/* Resistances */}
                {teamAnalysis.resistances.length > 0 && (
                  <View style={styles.analysisSubsection}>
                    <Text
                      style={[
                        styles.analysisLabel,
                        { color: isDarkMode ? '#10b981' : '#059669' },
                      ]}
                    >
                      🛡️ Resistances
                    </Text>
                    <View style={styles.typeCoverage}>
                      {teamAnalysis.resistances.slice(0, 5).map(typeName => (
                        <View
                          key={typeName}
                          style={[
                            styles.typeCoverageTag,
                            {
                              backgroundColor: getTypeColor(typeName),
                              opacity: 0.8,
                            },
                          ]}
                        >
                          <Text style={styles.typeCoverageText}>
                            {typeName.toUpperCase()}
                          </Text>
                        </View>
                      ))}
                    </View>
                  </View>
                )}

                {/* Immunities */}
                {teamAnalysis.immunities.length > 0 && (
                  <View style={styles.analysisSubsection}>
                    <Text
                      style={[
                        styles.analysisLabel,
                        { color: isDarkMode ? '#3b82f6' : '#2563eb' },
                      ]}
                    >
                      🔰 Immunities
                    </Text>
                    <View style={styles.typeCoverage}>
                      {teamAnalysis.immunities.map(typeName => (
                        <View
                          key={typeName}
                          style={[
                            styles.typeCoverageTag,
                            {
                              backgroundColor: getTypeColor(typeName),
                              opacity: 0.8,
                            },
                          ]}
                        >
                          <Text style={styles.typeCoverageText}>
                            {typeName.toUpperCase()}
                          </Text>
                        </View>
                      ))}
                    </View>
                  </View>
                )}
              </View>
            )}

            <View
              style={[
                styles.statsSection,
                { backgroundColor: isDarkMode ? '#2a2a2a' : '#ffffff' },
              ]}
            >
              <Text style={[styles.sectionTitle, textStyle]}>
                Team Statistics
              </Text>

              {teamStats && (
                <View style={styles.statsGrid}>
                  {Object.entries(teamStats).map(([statName, value]) => (
                    <View key={statName} style={styles.avgStatItem}>
                      <Text
                        style={[
                          styles.avgStatLabel,
                          { color: isDarkMode ? '#9ca3af' : '#6b7280' },
                        ]}
                      >
                        {statName.replace('-', ' ').toUpperCase()}
                      </Text>
                      <Text style={[styles.avgStatValue, textStyle]}>
                        {value}
                      </Text>
                    </View>
                  ))}
                </View>
              )}
            </View>

            {/* Type Coverage */}
            <View
              style={[
                styles.statsSection,
                { backgroundColor: isDarkMode ? '#2a2a2a' : '#ffffff' },
              ]}
            >
              <Text style={[styles.sectionTitle, textStyle]}>
                Type Coverage
              </Text>

              <View style={styles.typeCoverage}>
                {Object.entries(teamTypes).map(([typeName, count]) => (
                  <View key={typeName} style={styles.typeCoverageItem}>
                    <View
                      style={[
                        styles.typeCoverageTag,
                        { backgroundColor: getTypeColor(typeName) },
                      ]}
                    >
                      <Text style={styles.typeCoverageText}>
                        {typeName.toUpperCase()}
                      </Text>
                    </View>
                    <Text style={[styles.typeCoverageCount, textStyle]}>
                      ×{count}
                    </Text>
                  </View>
                ))}
              </View>
            </View>

            {/* Battle and Clear Buttons */}
            <View style={styles.actionButtonsContainer}>
              <Pressable
                style={[styles.actionButton, styles.battleButton]}
                onPress={handleStartBattle}
                accessibilityLabel="Start battle with this team"
                accessibilityHint="Opens the battle screen"
                accessibilityRole="button"
              >
                <Text style={styles.battleButtonText}>⚔️ Start Battle</Text>
<<<<<<< HEAD
              </TouchableOpacity>

              <TouchableOpacity
=======
              </Pressable>
              
              <Pressable
>>>>>>> aaf26e41
                style={[styles.actionButton, styles.tournamentButton]}
                onPress={handleStartTournament}
                accessibilityLabel="Enter tournament with this team"
                accessibilityHint="Opens the tournament lobby"
                accessibilityRole="button"
              >
                <Text style={styles.tournamentButtonText}>🏆 Tournament</Text>
<<<<<<< HEAD
              </TouchableOpacity>

              <TouchableOpacity
=======
              </Pressable>
              
              <Pressable
>>>>>>> aaf26e41
                style={[styles.actionButton, styles.clearButton]}
                onPress={handleClearTeam}
                accessibilityLabel="Clear entire team"
                accessibilityHint="Removes all Pokemon from your team"
                accessibilityRole="button"
              >
                <Text style={styles.clearButtonText}>🗑️ Clear Team</Text>
              </Pressable>
            </View>
          </>
        )}

        {/* Empty State */}
        {team.length === 0 && (
          <View style={styles.emptyState}>
            <Text style={styles.emptyStateEmoji}>🎮</Text>
            <Text style={[styles.emptyStateTitle, textStyle]}>
              Build Your Dream Team
            </Text>
            <Text
              style={[
                styles.emptyStateText,
                { color: isDarkMode ? '#9ca3af' : '#6b7280' },
              ]}
            >
              Add up to 6 Pokemon to create the ultimate team!
            </Text>
            <Pressable
              style={styles.emptyStateButton}
              onPress={handleAddPokemon}
              accessibilityLabel="Go to Pokédex"
              accessibilityRole="button"
            >
<<<<<<< HEAD
              <Text style={styles.emptyStateButtonText}>Browse Pokédex</Text>
            </TouchableOpacity>
=======
              <Text style={styles.emptyStateButtonText}>
                Browse Pokédex
              </Text>
            </Pressable>
>>>>>>> aaf26e41
          </View>
        )}
      </ScrollView>

      {/* Save Team Modal */}
      <Modal
        visible={showSaveModal}
        transparent
        animationType="slide"
        onRequestClose={() => setShowSaveModal(false)}
      >
        <View style={styles.modalOverlay}>
          <View
            style={[
              styles.modalContent,
              { backgroundColor: isDarkMode ? '#1a1a1a' : '#ffffff' },
            ]}
          >
            <Text style={[styles.modalTitle, textStyle]}>
              {currentTeamId ? 'Update Team' : 'Save Team'}
            </Text>

            <TextInput
              style={[
                styles.modalInput,
                {
                  backgroundColor: isDarkMode ? '#2a2a2a' : '#f5f5f5',
                  color: isDarkMode ? '#ffffff' : '#000000',
                },
              ]}
              placeholder="Team Name"
              placeholderTextColor={isDarkMode ? '#6b7280' : '#9ca3af'}
              value={teamName}
              onChangeText={setTeamName}
              maxLength={30}
            />

            <TextInput
              style={[
                styles.modalInput,
                styles.modalTextArea,
                {
                  backgroundColor: isDarkMode ? '#2a2a2a' : '#f5f5f5',
                  color: isDarkMode ? '#ffffff' : '#000000',
                },
              ]}
              placeholder="Description (optional)"
              placeholderTextColor={isDarkMode ? '#6b7280' : '#9ca3af'}
              value={teamDescription}
              onChangeText={setTeamDescription}
              maxLength={100}
              multiline
              numberOfLines={3}
            />

            <View style={styles.modalButtons}>
              <Pressable
                style={[styles.modalButton, styles.modalButtonSecondary]}
                onPress={() => {
                  setShowSaveModal(false);
                  setTeamName('');
                  setTeamDescription('');
                }}
              >
                <Text style={styles.modalButtonSecondaryText}>Cancel</Text>
<<<<<<< HEAD
              </TouchableOpacity>

              <TouchableOpacity
=======
              </Pressable>
              
              <Pressable
>>>>>>> aaf26e41
                style={[styles.modalButton, styles.modalButtonPrimary]}
                onPress={handleSaveConfirm}
              >
                <Text style={styles.modalButtonPrimaryText}>
                  {currentTeamId ? 'Update' : 'Save'}
                </Text>
              </Pressable>
            </View>
          </View>
        </View>
      </Modal>

      {/* Load Team Modal */}
      <Modal
        visible={showLoadModal}
        transparent
        animationType="slide"
        onRequestClose={() => setShowLoadModal(false)}
      >
        <View style={styles.modalOverlay}>
          <View
            style={[
              styles.modalContent,
              styles.modalContentLarge,
              { backgroundColor: isDarkMode ? '#1a1a1a' : '#ffffff' },
            ]}
          >
            <Text style={[styles.modalTitle, textStyle]}>Saved Teams</Text>

            {savedTeams.length === 0 ? (
              <View style={styles.emptyTeamsContainer}>
                <Text
                  style={[
                    styles.emptyTeamsText,
                    { color: isDarkMode ? '#9ca3af' : '#6b7280' },
                  ]}
                >
                  No saved teams yet. Build and save your first team!
                </Text>
              </View>
            ) : (
              <ScrollView style={styles.teamsListScroll}>
                {savedTeams.map(savedTeam => (
                  <View
                    key={savedTeam.id}
                    style={[
                      styles.teamListItem,
                      { backgroundColor: isDarkMode ? '#2a2a2a' : '#f5f5f5' },
                      savedTeam.id === currentTeamId &&
                        styles.teamListItemActive,
                    ]}
                  >
                    <Pressable
                      style={styles.teamListItemMain}
                      onPress={() => handleLoadTeam(savedTeam.id)}
                    >
                      <View style={styles.teamListItemContent}>
                        <Text style={[styles.teamListItemName, textStyle]}>
                          {savedTeam.name}
                        </Text>
                        {savedTeam.description && (
                          <Text
                            style={[
                              styles.teamListItemDescription,
                              { color: isDarkMode ? '#9ca3af' : '#6b7280' },
                            ]}
                          >
                            {savedTeam.description}
                          </Text>
                        )}
                        <View style={styles.teamListItemMeta}>
                          <Text
                            style={[
                              styles.teamListItemMetaText,
                              { color: isDarkMode ? '#9ca3af' : '#6b7280' },
                            ]}
                          >
                            {savedTeam.pokemon.length} Pokemon
                          </Text>
                          <Text
                            style={[
                              styles.teamListItemMetaText,
                              { color: isDarkMode ? '#9ca3af' : '#6b7280' },
                            ]}
                          >
                            {new Date(savedTeam.updatedAt).toLocaleDateString()}
                          </Text>
                        </View>
                      </View>
<<<<<<< HEAD
                    </TouchableOpacity>

                    <TouchableOpacity
=======
                    </Pressable>
                    
                    <Pressable
>>>>>>> aaf26e41
                      style={styles.teamListItemDelete}
                      onPress={() => handleDeleteTeam(savedTeam)}
                    >
                      <Text style={styles.teamListItemDeleteText}>🗑️</Text>
                    </Pressable>
                  </View>
                ))}
              </ScrollView>
            )}
<<<<<<< HEAD

            <TouchableOpacity
              style={[
                styles.modalButton,
                styles.modalButtonSecondary,
                { marginTop: 16 },
              ]}
=======
            
            <Pressable
              style={[styles.modalButton, styles.modalButtonSecondary, { marginTop: 16 }]}
>>>>>>> aaf26e41
              onPress={() => setShowLoadModal(false)}
            >
              <Text style={styles.modalButtonSecondaryText}>Close</Text>
            </Pressable>
          </View>
        </View>
      </Modal>
    </View>
  );
};

const styles = StyleSheet.create({
  container: {
    flex: 1,
  },
  header: {
    backgroundColor: '#007AFF',
    paddingBottom: 20,
    paddingHorizontal: 20,
  },
  headerTop: {
    flexDirection: 'row',
    justifyContent: 'space-between',
    alignItems: 'flex-start',
  },
  headerActions: {
    flexDirection: 'row',
    gap: 8,
  },
  headerButton: {
    width: 36,
    height: 36,
    borderRadius: 18,
    backgroundColor: 'rgba(255, 255, 255, 0.2)',
    justifyContent: 'center',
    alignItems: 'center',
  },
  headerButtonText: {
    fontSize: 18,
  },
  headerTitle: {
    fontSize: 24,
    fontWeight: '700',
    color: '#ffffff',
    marginBottom: 4,
  },
  headerSubtitle: {
    fontSize: 14,
    color: '#e0e7ff',
  },
  scrollView: {
    flex: 1,
  },
  content: {
    padding: 16,
  },
  teamGrid: {
    flexDirection: 'row',
    flexWrap: 'wrap',
    gap: 12,
    marginBottom: 16,
  },
  emptySlot: {
    width: '48%',
    aspectRatio: 0.75,
    borderRadius: 12,
    borderWidth: 2,
    borderStyle: 'dashed',
    borderColor: '#cbd5e1',
    justifyContent: 'center',
    alignItems: 'center',
    padding: 12,
  },
  emptySlotText: {
    fontSize: 48,
    fontWeight: '300',
  },
  emptySlotLabel: {
    fontSize: 12,
    marginTop: 4,
  },
  filledSlot: {
    width: '48%',
    aspectRatio: 0.75,
    borderRadius: 12,
    padding: 12,
    shadowColor: '#000',
    shadowOffset: { width: 0, height: 2 },
    shadowOpacity: 0.1,
    shadowRadius: 4,
    elevation: 3,
  },
  pokemonHeader: {
    flexDirection: 'row',
    justifyContent: 'space-between',
    alignItems: 'flex-start',
    marginBottom: 8,
  },
  pokemonInfo: {
    flex: 1,
  },
  pokemonName: {
    fontSize: 16,
    fontWeight: '600',
    marginBottom: 2,
  },
  pokemonNumber: {
    fontSize: 12,
  },
  removeButton: {
    width: 24,
    height: 24,
    borderRadius: 12,
    backgroundColor: '#ef4444',
    justifyContent: 'center',
    alignItems: 'center',
  },
  removeButtonText: {
    color: '#ffffff',
    fontSize: 18,
    fontWeight: '600',
    lineHeight: 22,
  },
  spriteContainer: {
    alignItems: 'center',
    marginVertical: 8,
  },
  spriteEmoji: {
    fontSize: 48,
  },
  typesContainer: {
    flexDirection: 'row',
    flexWrap: 'wrap',
    gap: 4,
    marginBottom: 8,
  },
  typeTag: {
    paddingHorizontal: 8,
    paddingVertical: 2,
    borderRadius: 4,
  },
  typeText: {
    fontSize: 10,
    fontWeight: '600',
    color: '#ffffff',
  },
  statsContainer: {
    flexDirection: 'row',
    justifyContent: 'space-between',
  },
  statItem: {
    alignItems: 'center',
  },
  statLabel: {
    fontSize: 10,
    marginBottom: 2,
  },
  statValue: {
    fontSize: 14,
    fontWeight: '600',
  },
  statsSection: {
    borderRadius: 12,
    padding: 16,
    marginBottom: 16,
    shadowColor: '#000',
    shadowOffset: { width: 0, height: 2 },
    shadowOpacity: 0.1,
    shadowRadius: 4,
    elevation: 3,
  },
  sectionTitle: {
    fontSize: 18,
    fontWeight: '700',
    marginBottom: 12,
  },
  statsGrid: {
    flexDirection: 'row',
    flexWrap: 'wrap',
    gap: 12,
  },
  avgStatItem: {
    width: '30%',
    alignItems: 'center',
  },
  avgStatLabel: {
    fontSize: 10,
    marginBottom: 4,
  },
  avgStatValue: {
    fontSize: 18,
    fontWeight: '600',
  },
  typeCoverage: {
    flexDirection: 'row',
    flexWrap: 'wrap',
    gap: 8,
  },
  typeCoverageItem: {
    flexDirection: 'row',
    alignItems: 'center',
    gap: 6,
  },
  typeCoverageTag: {
    paddingHorizontal: 10,
    paddingVertical: 4,
    borderRadius: 4,
  },
  typeCoverageText: {
    fontSize: 12,
    fontWeight: '600',
    color: '#ffffff',
  },
  typeCoverageCount: {
    fontSize: 14,
    fontWeight: '500',
  },
  actionButtonsContainer: {
    flexDirection: 'row',
    gap: 8,
    marginTop: 8,
  },
  actionButton: {
    flex: 1,
    borderRadius: 8,
    paddingVertical: 12,
    alignItems: 'center',
  },
  battleButton: {
    backgroundColor: '#10b981',
  },
  battleButtonText: {
    color: '#ffffff',
    fontSize: 16,
    fontWeight: '600',
  },
  tournamentButton: {
    backgroundColor: '#f59e0b',
  },
  tournamentButtonText: {
    color: '#ffffff',
    fontSize: 16,
    fontWeight: '600',
  },
  clearButton: {
    backgroundColor: '#ef4444',
  },
  clearButtonText: {
    color: '#ffffff',
    fontSize: 16,
    fontWeight: '600',
  },
  emptyState: {
    alignItems: 'center',
    paddingVertical: 48,
  },
  emptyStateEmoji: {
    fontSize: 64,
    marginBottom: 16,
  },
  emptyStateTitle: {
    fontSize: 20,
    fontWeight: '700',
    marginBottom: 8,
  },
  emptyStateText: {
    fontSize: 14,
    textAlign: 'center',
    marginBottom: 24,
    paddingHorizontal: 32,
  },
  emptyStateButton: {
    backgroundColor: '#007AFF',
    paddingHorizontal: 24,
    paddingVertical: 12,
    borderRadius: 8,
  },
  emptyStateButtonText: {
    color: '#ffffff',
    fontSize: 16,
    fontWeight: '600',
  },
  analysisSubsection: {
    marginBottom: 16,
  },
  analysisLabel: {
    fontSize: 14,
    fontWeight: '600',
    marginBottom: 8,
  },
  modalOverlay: {
    flex: 1,
    backgroundColor: 'rgba(0, 0, 0, 0.5)',
    justifyContent: 'flex-end',
  },
  modalContent: {
    borderTopLeftRadius: 20,
    borderTopRightRadius: 20,
    padding: 24,
    paddingBottom: 40,
  },
  modalContentLarge: {
    maxHeight: '80%',
  },
  modalTitle: {
    fontSize: 24,
    fontWeight: '700',
    marginBottom: 20,
  },
  modalInput: {
    borderRadius: 8,
    padding: 12,
    fontSize: 16,
    marginBottom: 12,
  },
  modalTextArea: {
    height: 80,
    textAlignVertical: 'top',
  },
  modalButtons: {
    flexDirection: 'row',
    gap: 12,
    marginTop: 8,
  },
  modalButton: {
    flex: 1,
    borderRadius: 8,
    paddingVertical: 12,
    alignItems: 'center',
  },
  modalButtonPrimary: {
    backgroundColor: '#007AFF',
  },
  modalButtonPrimaryText: {
    color: '#ffffff',
    fontSize: 16,
    fontWeight: '600',
  },
  modalButtonSecondary: {
    backgroundColor: '#e5e7eb',
  },
  modalButtonSecondaryText: {
    color: '#374151',
    fontSize: 16,
    fontWeight: '600',
  },
  emptyTeamsContainer: {
    paddingVertical: 40,
    alignItems: 'center',
  },
  emptyTeamsText: {
    fontSize: 14,
    textAlign: 'center',
  },
  teamsListScroll: {
    maxHeight: 400,
  },
  teamListItem: {
    flexDirection: 'row',
    borderRadius: 8,
    marginBottom: 12,
    overflow: 'hidden',
  },
  teamListItemActive: {
    borderWidth: 2,
    borderColor: '#007AFF',
  },
  teamListItemMain: {
    flex: 1,
    padding: 12,
  },
  teamListItemContent: {
    flex: 1,
  },
  teamListItemName: {
    fontSize: 16,
    fontWeight: '600',
    marginBottom: 4,
  },
  teamListItemDescription: {
    fontSize: 12,
    marginBottom: 8,
  },
  teamListItemMeta: {
    flexDirection: 'row',
    gap: 12,
  },
  teamListItemMetaText: {
    fontSize: 11,
  },
  teamListItemDelete: {
    width: 48,
    justifyContent: 'center',
    alignItems: 'center',
    backgroundColor: 'rgba(239, 68, 68, 0.1)',
  },
  teamListItemDeleteText: {
    fontSize: 20,
  },
});

export default TeamBuilderScreen;<|MERGE_RESOLUTION|>--- conflicted
+++ resolved
@@ -243,16 +243,11 @@
   }) => {
     if (!pokemon) {
       return (
-<<<<<<< HEAD
-        <TouchableOpacity
+        <Pressable
           style={[
             styles.emptySlot,
             { backgroundColor: isDarkMode ? '#2a2a2a' : '#ffffff' },
           ]}
-=======
-        <Pressable
-          style={[styles.emptySlot, { backgroundColor: isDarkMode ? '#2a2a2a' : '#ffffff' }]}
->>>>>>> aaf26e41
           onPress={handleAddPokemon}
           accessibilityLabel={`Empty team slot ${position}`}
           accessibilityHint="Tap to add a Pokemon to your team"
@@ -282,16 +277,11 @@
     // const typeColor = ...; // Unused
 
     return (
-<<<<<<< HEAD
-      <TouchableOpacity
+      <Pressable
         style={[
           styles.filledSlot,
           { backgroundColor: isDarkMode ? '#2a2a2a' : '#ffffff' },
         ]}
-=======
-      <Pressable
-        style={[styles.filledSlot, { backgroundColor: isDarkMode ? '#2a2a2a' : '#ffffff' }]}
->>>>>>> aaf26e41
         onPress={() => handlePokemonPress(pokemon)}
         onLongPress={() => handleRemovePokemon(pokemon.id)}
         accessibilityLabel={`${pokemon.name}, position ${position}`}
@@ -641,15 +631,9 @@
                 accessibilityRole="button"
               >
                 <Text style={styles.battleButtonText}>⚔️ Start Battle</Text>
-<<<<<<< HEAD
-              </TouchableOpacity>
-
-              <TouchableOpacity
-=======
               </Pressable>
-              
+
               <Pressable
->>>>>>> aaf26e41
                 style={[styles.actionButton, styles.tournamentButton]}
                 onPress={handleStartTournament}
                 accessibilityLabel="Enter tournament with this team"
@@ -657,15 +641,9 @@
                 accessibilityRole="button"
               >
                 <Text style={styles.tournamentButtonText}>🏆 Tournament</Text>
-<<<<<<< HEAD
-              </TouchableOpacity>
-
-              <TouchableOpacity
-=======
               </Pressable>
-              
+
               <Pressable
->>>>>>> aaf26e41
                 style={[styles.actionButton, styles.clearButton]}
                 onPress={handleClearTeam}
                 accessibilityLabel="Clear entire team"
@@ -699,15 +677,8 @@
               accessibilityLabel="Go to Pokédex"
               accessibilityRole="button"
             >
-<<<<<<< HEAD
               <Text style={styles.emptyStateButtonText}>Browse Pokédex</Text>
-            </TouchableOpacity>
-=======
-              <Text style={styles.emptyStateButtonText}>
-                Browse Pokédex
-              </Text>
             </Pressable>
->>>>>>> aaf26e41
           </View>
         )}
       </ScrollView>
@@ -773,15 +744,9 @@
                 }}
               >
                 <Text style={styles.modalButtonSecondaryText}>Cancel</Text>
-<<<<<<< HEAD
-              </TouchableOpacity>
-
-              <TouchableOpacity
-=======
               </Pressable>
-              
+
               <Pressable
->>>>>>> aaf26e41
                 style={[styles.modalButton, styles.modalButtonPrimary]}
                 onPress={handleSaveConfirm}
               >
@@ -871,15 +836,9 @@
                           </Text>
                         </View>
                       </View>
-<<<<<<< HEAD
-                    </TouchableOpacity>
-
-                    <TouchableOpacity
-=======
                     </Pressable>
-                    
+
                     <Pressable
->>>>>>> aaf26e41
                       style={styles.teamListItemDelete}
                       onPress={() => handleDeleteTeam(savedTeam)}
                     >
@@ -889,19 +848,13 @@
                 ))}
               </ScrollView>
             )}
-<<<<<<< HEAD
-
-            <TouchableOpacity
+
+            <Pressable
               style={[
                 styles.modalButton,
                 styles.modalButtonSecondary,
                 { marginTop: 16 },
               ]}
-=======
-            
-            <Pressable
-              style={[styles.modalButton, styles.modalButtonSecondary, { marginTop: 16 }]}
->>>>>>> aaf26e41
               onPress={() => setShowLoadModal(false)}
             >
               <Text style={styles.modalButtonSecondaryText}>Close</Text>
